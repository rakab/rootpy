--- conflicted
+++ resolved
@@ -42,9 +42,6 @@
     out.mkdir(treename).cd()
     if dataroot:
         globalxml = os.path.join(dataroot,treename,'meta.xml')
-<<<<<<< HEAD
-        if os.path.isfile(globalxml):
-=======
         while not os.path.isfile(globalxml):
             print "cannot find %s in %s"%(treename,dataroot)
             print "please enter the original dataset name"
@@ -58,7 +55,6 @@
                 break
             globalxml = os.path.join(dataroot,origtreename,'meta.xml')
         if globalxml:
->>>>>>> 9adc5f94
             print "embedding %s..."%globalxml
             xml = open(globalxml,'r')
             content = "\n".join(xml.readlines())

import ROOT
from ..core import Object, isbasictype, camelCaseMethods
from .core import Plottable, dim
from ..objectproxy import *
from ..registry import register
from .style import *
from .graph import *
from array import array
  
class _HistBase(Plottable, Object):

    TYPES = {
        'C': [ROOT.TH1C, ROOT.TH2C, ROOT.TH3C],
        'S': [ROOT.TH1S, ROOT.TH2S, ROOT.TH3S],
        'I': [ROOT.TH1I, ROOT.TH2I, ROOT.TH3I],
        'F': [ROOT.TH1F, ROOT.TH2F, ROOT.TH3F],
        'D': [ROOT.TH1D, ROOT.TH2D, ROOT.TH3D]
    }

    def __init__(self):

        Plottable.__init__(self)
    
    def _parse_args(self, *args):

        params = [{'bins': None,
                   'nbins': None,
                   'low': None,
                   'high': None} for i in xrange(dim(self))]

        for param in params:
            if len(args) == 0:
                raise TypeError("Did not receive expected number of arguments")
            if type(args[0]) in [tuple, list]:
                if list(sorted(args[0])) != list(args[0]):
                    raise ValueError(
                        "Bin edges must be sorted in ascending order")
                if len(set(args[0])) != len(args[0]):
                    raise ValueError("Bin edges must not be repeated")
                param['bins'] = args[0]
                param['nbins'] = len(args[0]) - 1
                args = args[1:]
            elif len(args) >= 3:
                nbins = args[0]
                if not isbasictype(nbins):
                    raise TypeError(
                        "Type of first argument must be int, float, or long")
                low = args[1]
                if not isbasictype(low):
                    raise TypeError(
                        "Type of second argument must be int, float, or long")
                high = args[2]
                if not isbasictype(high):
                    raise TypeError(
                        "Type of third argument must be int, float, or long")
                param['nbins'] = nbins
                param['low'] = low
                param['high'] = high
                if low >= high:
                    raise ValueError(
                        "Upper bound (you gave %f) must be greater than lower bound (you gave %f)" % (float(low), float(high)))
                args = args[3:]
            else:
                raise TypeError(
                    "Did not receive expected number of arguments")
        if len(args) != 0:
            raise TypeError(
                "Did not receive expected number of arguments")

        return params

    def Fill(self, *args):

        bin = self.__class__.__bases__[-1].Fill(self, *args)
        if bin > 0:
            return bin - 1
        return bin
    
    def underflow(self, axis=1): pass

    def overflow(self, axis=1): pass
    
    def lowerbound(self, axis=1):
        
        if axis == 1:
            return self.xedges[0]
        if axis == 2:
            return self.yedges[0]
        if axis == 3:
            return self.zedges[0]
        return ValueError("axis must be 1, 2, or 3")
    
    def upperbound(self, axis=1):
        
        if axis == 1:
            return self.xedges[-1]
        if axis == 2:
            return self.yedges[-1]
        if axis == 3:
            return self.zedges[-1]
        return ValueError("axis must be 1, 2, or 3")

    def __add__(self, other):
        
        copy = self.Clone()
        copy += other
        return copy
        
    def __iadd__(self, other):
        
        if isbasictype(other):
            if not isinstance(self, _Hist):
                raise ValueError(
                    "A multidimensional histogram must be filled with a tuple")
            self.Fill(other)
        elif type(other) in [list, tuple]:
            if dim(self) not in [len(other), len(other) - 1]:
                raise ValueError(
                    "Dimension of %s does not match dimension "
                    "of histogram (with optional weight as last element)"%
                    str(other))
            self.Fill(*other)
        else:
            self.Add(other)
        return self
    
    def __sub__(self, other):
        
        copy = self.Clone()
        copy -= other
        return copy
        
    def __isub__(self, other):
        
        if isbasictype(other):
            if not isinstance(self, _Hist):
                raise ValueError(
                    "A multidimensional histogram must be filled with a tuple")
            self.Fill(other, -1)
        elif type(other) in [list, tuple]:
            if len(other) == dim(self):
                self.Fill(*(other + (-1, )))
            elif len(other) == dim(self) + 1:
                # negate last element
                self.Fill(*(other[:-1] + (-1 * other[-1], )))
            else:
                raise ValueError(
                    "Dimension of %s does not match dimension "
                    "of histogram (with optional weight as last element)"%
                    str(other))
        else:
            self.Add(other, -1.)
        return self
    
    def __mul__(self, other):
        
        copy = self.Clone()
        copy *= other
        return copy
    
    def __imul__(self, other):
        
        if isbasictype(other):
            self.Scale(other)
            return self
        self.Multiply(other)
        return self
   
    def __div__(self, other):
        
        copy = self.Clone()
        copy /= other
        return copy
    
    def __idiv__(self, other):
        
        if isbasictype(other):
            if other == 0:
                raise ZeroDivisionError()
            self.Scale(1./other)
            return self
        self.Divide(other)
        return self

    def __len__(self):

        return self.GetNbinsX()

    def __getitem__(self, index):

        if index not in range(-1, len(self) + 1):
            raise IndexError("bin index %i out of range"% index)
    
    def __setitem__(self, index):
        
        if index not in range(-1, len(self) + 1):
            raise IndexError("bin index %i out of range"% index)

    def __iter__(self):

        return iter(self._content())

    def errors(self):

        return iter(self._error_content())

    def asarray(self):

        return array(self._content())
 
class _Hist(_HistBase):
    
    DIM = 1
        
    def __init__(self, *args, **kwargs):
                
        name = kwargs.get('name', None)
        title = kwargs.get('title', None)
        
        params = self._parse_args(*args)
        
        if params[0]['bins'] is None:
            Object.__init__(self, name, title,
                params[0]['nbins'], params[0]['low'], params[0]['high'])
        else:
            Object.__init__(self, name, title,
                params[0]['nbins'], array('d', params[0]['bins']))
                
        self._post_init(**kwargs)
             
    def _post_init(self, **kwargs):
        
        _HistBase.__init__(self)
        self.decorate(**kwargs)
        
        self.xedges = [
            self.GetBinLowEdge(i)
                for i in xrange(1, len(self) + 2)]
        self.xcenters = [
            (self.xedges[i+1] + self.xedges[i])/2
                for i in xrange(len(self)) ]

    def GetMaximum(self, **kwargs):

        return self.maximum(**kwargs)

    def maximum(self, include_error = False):

        if not include_error:
            return self.__class__.__bases__[-1].GetMaximum(self)
        clone = self.Clone()
        for i in xrange(clone.GetNbinsX()):
            clone.SetBinContent(
                i+1, clone.GetBinContent(i+1)+clone.GetBinError(i+1))
        return clone.maximum()
    
    def GetMinimum(self, **kwargs):

        return self.minimum(**kwargs)

    def minimum(self, include_error = False):

        if not include_error:
            return self.__class__.__bases__[-1].GetMinimum(self)
        clone = self.Clone()
        for i in xrange(clone.GetNbinsX()):
            clone.SetBinContent(
                i+1, clone.GetBinContent(i+1)-clone.GetBinError(i+1))
        return clone.minimum()
    
    def expectation(self, startbin = 0, endbin = None):

        if endbin is not None and endbin < startbin:
            raise DomainError("endbin should be greated than startbin")
        if endbin is None:
            endbin = len(self)-1
        expect = 0.
        norm = 0.
        for index in xrange(startbin, endbin+1):
            val = self[index]
            expect += val * self.xcenters[index]
            norm += val
        return expect / norm if norm > 0 else (self.xedges[endbin+1] + self.xedges[startbin])/2
     
    def _content(self):

        return [self.GetBinContent(i) for i in xrange(1, self.GetNbinsX()+1)]
    
    def _error_content(self):

        return [self.GetBinError(i) for i in xrange(1, self.GetNbinsX()+1)]

    def yerrors(self):

        for i in xrange(1, self.GetNbinsX()+1):
            yield self.GetBinError(i)
    
    def xerrors(self):

        for edge, center in zip(self.xedges[1:], self.xcenters):
            yield edge - center
    
    def __getitem__(self, index):

        """
        if type(index) is slice:
            return self._content()[index]
        """
        _HistBase.__getitem__(self, index)
        return self.GetBinContent(index+1)

    def __getslice__(self, i, j):

        return self.content()[i,j]
    
    def __setitem__(self, index, value):
        
        _HistBase.__setitem__(self, index)
        self.SetBinContent(index+1, value)

class _Hist2D(_HistBase):
    
    DIM = 2

    def __init__(self, *args, **kwargs):
        
        name = kwargs.get('name', None)
        title = kwargs.get('title', None)
        
        params = self._parse_args(*args)
        
        if params[0]['bins'] is None and params[1]['bins'] is None:
            Object.__init__(self, name, title,
                params[0]['nbins'], params[0]['low'], params[0]['high'],
                params[1]['nbins'], params[1]['low'], params[1]['high'])
        elif params[0]['bins'] is None and params[1]['bins'] is not None:
            Object.__init__(self, name, title,
                params[0]['nbins'], params[0]['low'], params[0]['high'],
                params[1]['nbins'], array('d', params[1]['bins']))
        elif params[0]['bins'] is not None and params[1]['bins'] is None:
            Object.__init__(self, name, title,
                params[0]['nbins'], array('d', params[0]['bins']),
                params[1]['nbins'], params[1]['low'], params[1]['high'])
        else:
            Object.__init__(self, name, title,
                params[0]['nbins'], array('d', params[0]['bins']),
                params[1]['nbins'], array('d', params[1]['bins']))
        
        self._post_init(**kwargs)

    def _post_init(self, **kwargs):

        _HistBase.__init__(self)
        self.decorate(**kwargs)
     
        self.xedges = [
            self.GetXaxis().GetBinLowEdge(i)
                for i in xrange(1, len(self) + 2)]
        self.xcenters = [
            (self.xedges[i+1] + self.xedges[i])/2
                for i in xrange(len(self))]
        self.yedges = [
            self.GetYaxis().GetBinLowEdge(i)
                for i in xrange(1, len(self[0]) + 2)]
        self.ycenters = [
            (self.yedges[i+1] + self.yedges[i])/2
                for i in xrange(len(self[0]))]

    def _content(self):

        return [[
            self.GetBinContent(i, j)
                for i in xrange(1, self.GetNbinsX() + 1)]
                    for j in xrange(1, self.GetNbinsY() + 1)]
    
    def _error_content(self):

        return [[
            self.GetBinError(i, j)
                for i in xrange(1, self.GetNbinsX() + 1)]
                    for j in xrange(1, self.GetNbinsY() + 1)]

    def __getitem__(self, index):
        
        _HistBase.__getitem__(self, index)
        a = ObjectProxy([
            self.GetBinContent(index+1, j)
                for j in xrange(1, self.GetNbinsY() + 1)])
        a.__setposthook__('__setitem__', self._setitem(index))
        return a
    
    def _setitem(self, i):
        def __setitem(j, value):
            self.SetBinContent(i+1, j+1, value)
        return __setitem

class _Hist3D(_HistBase):

    DIM = 3

    def __init__(self, *args, **kwargs):

        name = kwargs.get('name', None)
        title = kwargs.get('title', None)
        
        params = self._parse_args(*args)

        # ROOT is missing constructors for TH3F...
        if params[0]['bins'] is None and \
           params[1]['bins'] is None and \
           params[2]['bins'] is None:
            Object.__init__(self, name, title,
                params[0]['nbins'], params[0]['low'], params[0]['high'],
                params[1]['nbins'], params[1]['low'], params[1]['high'],
                params[2]['nbins'], params[2]['low'], params[2]['high'])
        else:
            if params[0]['bins'] is None:
                step = (params[0]['high'] - params[0]['low'])\
                    / float(params[0]['nbins'])
                params[0]['bins'] = [
                    params[0]['low'] + n*step
                        for n in xrange(params[0]['nbins'] + 1)]
            if params[1]['bins'] is None:
                step = (params[1]['high'] - params[1]['low'])\
                    / float(params[1]['nbins'])
                params[1]['bins'] = [
                    params[1]['low'] + n*step
                        for n in xrange(params[1]['nbins'] + 1)]
            if params[2]['bins'] is None:
                step = (params[2]['high'] - params[2]['low'])\
                    / float(params[2]['nbins'])
                params[2]['bins'] = [
                    params[2]['low'] + n*step
                        for n in xrange(params[2]['nbins'] + 1)]
            Object.__init__(self, name, title,
                params[0]['nbins'], array('d', params[0]['bins']),
                params[1]['nbins'], array('d', params[1]['bins']),
                params[2]['nbins'], array('d', params[2]['bins']))
        
        self._post_init(**kwargs)
            
    def _post_init(self, **kwargs):
        
        _HistBase.__init__(self)
        self.decorate(**kwargs)

        self.xedges = [
            self.GetXaxis().GetBinLowEdge(i)
                for i in xrange(1, len(self) + 2)]
        self.xcenters = [
            (self.xedges[i+1] + self.xedges[i])/2
                for i in xrange(len(self))]
        self.yedges = [
            self.GetYaxis().GetBinLowEdge(i)
                for i in xrange(1, len(self[0]) + 2)]
        self.ycenters = [
            (self.yedges[i+1] + self.yedges[i])/2
                for i in xrange(len(self[0]))]
        self.zedges = [
            self.GetZaxis().GetBinLowEdge(i)
                for i in xrange(1, len(self[0][0]) + 2)]
        self.zcenters = [
            (self.zedges[i+1] + self.zedges[i])/2
                for i in xrange(len(self[0][0]))]
    
    def _content(self):

        return [[[
            self.GetBinContent(i, j, k)
                for i in xrange(1, self.GetNbinsX() + 1)]
                    for j in xrange(1, self.GetNbinsY() + 1)]
                        for k in xrange(1, self.GetNbinsZ() + 1)]
    
    def _error_content(self):

        return [[[
            self.GetBinError(i, j, k)
                for i in xrange(1, self.GetNbinsX() + 1)]
                    for j in xrange(1, self.GetNbinsY() + 1)]
                        for k in xrange(1, self.GetNbinsZ() + 1)]

    def __getitem__(self, index):
        
        _HistBase.__getitem__(self, index)
        out = []
        for j in xrange(1, self.GetNbinsY() + 1):
            a = ObjectProxy([
                self.GetBinContent(index+1, j, k)
                    for k in xrange(1, self.GetNbinsZ() + 1)])
            a.__setposthook__('__setitem__', self._setitem(index, j-1))
            out.append(a)
        return out
    
    def _setitem(self, i, j):
        def __setitem(k, value):
            self.SetBinContent(i+1, j+1, k+1, value)
        return __setitem

def _Hist_class(bintype = 'F', rootclass = None):

    if rootclass is None:
        bintype = bintype.upper()
        if not _HistBase.TYPES.has_key(bintype):
            raise TypeError("No histogram available with bintype %s"% bintype)
        rootclass = _HistBase.TYPES[bintype][0]
    class Hist(_Hist, rootclass): pass
    return Hist

def _Hist2D_class(bintype = 'F', rootclass = None):

    if rootclass is None:
        bintype = bintype.upper()
        if not _HistBase.TYPES.has_key(bintype):
            raise TypeError("No histogram available with bintype %s"% bintype)
        rootclass = _HistBase.TYPES[bintype][1]
    class Hist2D(_Hist2D, rootclass): pass
    return Hist2D

def _Hist3D_class(bintype = 'F', rootclass = None):
    
    if rootclass is None:
        bintype = bintype.upper()
        if not _HistBase.TYPES.has_key(bintype):
            raise TypeError("No histogram available with bintype %s"% bintype)
        rootclass = _HistBase.TYPES[bintype][2]
    class Hist3D(_Hist3D, rootclass): pass
    return Hist3D

def Hist(*args, **kwargs):
    """
    Returns a 1-dimensional Hist object which inherits from the associated
    ROOT.TH1* class (where * is C, S, I, F, or D depending on the bintype keyword argument)
    """
    return _Hist_class(bintype = kwargs.get('bintype','F'))(*args, **kwargs)

def Hist2D(*args, **kwargs):
    """
    Returns a 2-dimensional Hist object which inherits from the associated
    ROOT.TH1* class (where * is C, S, I, F, or D depending on the bintype keyword argument)
    """
    return _Hist2D_class(bintype = kwargs.get('bintype','F'))(*args, **kwargs)
   
def Hist3D(*args, **kwargs):
    """
    Returns a 3-dimensional Hist object which inherits from the associated
    ROOT.TH1* class (where * is C, S, I, F, or D depending on the bintype keyword argument)
    """
    return _Hist3D_class(bintype = kwargs.get('bintype','F'))(*args, **kwargs)

# register the classes
for base1d, base2d, base3d in _HistBase.TYPES.values():
    cls = _Hist_class(rootclass = base1d)
    register(cls)
    camelCaseMethods(cls)
    cls = _Hist2D_class(rootclass = base2d)
    register(cls)
    camelCaseMethods(cls)
    cls = _Hist3D_class(rootclass = base3d)
    register(cls)
    camelCaseMethods(cls)


if ROOT.gROOT.GetVersionCode() >= 334848:

    @camelCaseMethods
    class Efficiency(Plottable, Object, ROOT.TEfficiency):

        def __init__(self, passed, total, name = None, title = None, **kwargs):

            if dim(passed) != 1 or dim(total) != 1:
                raise TypeError("histograms must be 1 dimensional")
            if len(passed) != len(total):
                raise ValueError("histograms must have the same number of bins")
            if passed.xedges != total.xedges:
                raise ValueError("histograms do not have the same bin boundaries")
            Object.__init__(self, name, title, len(total), total.xedges[0], total.xedges[-1])
            self.passed = passed.Clone()
            self.total = total.Clone()
            self.SetPassedHistogram(self.passed, 'f')
            self.SetTotalHistogram(self.total, 'f') 
            Plottable.__init__(self)
            self.decorate(**kwargs)
        
        def __len__(self):
        
            return len(self.total)

        def __getitem__(self, bin):

            return self.GetEfficiency(bin+1)
        
        def __add__(self, other):

            copy = self.Clone()
            copy.Add(other)
            return copy

        def __iadd__(self, other):

            ROOT.TEfficiency.Add(self, other)
            return self

        def __iter__(self):

            for bin in xrange(len(self)):
                yield self[bin]

        def errors(self):
            
            for bin in xrange(len(self)):
                yield (self.GetEfficiencyErrorLow(bin+1), self.GetEfficiencyErrorUp(bin+1))

        def GetGraph(self):

            graph = Graph(len(self))
            for index,(bin,effic,(low,up)) in enumerate(zip(xrange(len(self)),iter(self),self.errors())):
                graph.SetPoint(index,self.total.xcenters[bin], effic)
                xerror = (self.total.xedges[bin+1] - self.total.xedges[bin])/2.
                graph.SetPointError(index, xerror, xerror, low, up)
            return graph


class HistStack(Plottable, Object, ROOT.THStack):

    def __init__(self, name = None, title = None, **kwargs):

        Object.__init__(self, name, title)
        self.hists = []
        Plottable.__init__(self)
        self.decorate(**kwargs)
        self.dim = 1
    
    def __dim__(self):

        return self.dim
    
    def GetHists(self):

        return [hist for hist in self.hists]
    
    def Add(self, hist):

        if isinstance(hist, _Hist) or isinstance(hist, _Hist2D):
            if not self:
                self.dim = dim(hist)
            elif dim(self) != dim(hist):
                raise TypeError("Dimension of histogram does not match dimension of already contained histograms")
            if hist not in self:
                self.hists.append(hist)
                ROOT.THStack.Add(self, hist, hist.format)
        else:
            raise TypeError("Only 1D and 2D histograms are supported")
    
    def get_sum(self):
        """
        Return a histogram which is the sum of all histgrams in the stack
        """
        if not self:
            return None
        hist_template = self[0].Clone()
        for hist in self[1:]:
            hist_template += hist
        return hist_template
    
    def __add__(self, other):

        if not isinstance(other, HistStack):
            raise TypeError(
                "Addition not supported for HistStack and %s"%
                other.__class__.__name__)
        clone = HistStack()
        for hist in self:
            clone.Add(hist)
        for hist in other:
            clone.Add(hist)
        return clone
    
    def __iadd__(self, other):
        
        if not isinstance(other, HistStack):
            raise TypeError(
                "Addition not supported for HistStack and %s"%
                other.__class__.__name__)
        for hist in other:
            self.Add(hist)
        return self

    def __len__(self):

        return len(self.GetHists())
    
    def __getitem__(self, index):

        return self.GetHists()[index]

    def __iter__(self):

        for hist in self.hists:
            yield hist

    def __nonzero__(self):

        return len(self) != 0
    
    def Scale(self, value):

        for hist in self:
            hist.Scale(value)

    def Integral(self, start = None, end = None):
        
        integral = 0
        if start != None and end != None:
            for hist in self:
                integral += hist.Integral(start, end)
        else:
            for hist in self:
                integral += hist.Integral()
        return integral

    def lowerbound(self, axis = 1):

        if not self:
            return None # negative infinity
        return min(hist.lowerbound(axis = axis) for hist in self)

    def upperbound(self, axis = 1):
        
        if not self:
            return () # positive infinity
        return max(hist.upperbound(axis = axis) for hist in self)
    
    def GetMaximum(self, **kwargs):

        return self.maximum(**kwargs)

    def maximum(self, **kwargs):

        if not self:
            return None # negative infinity
        return max(hist.maximum(**kwargs) for hist in self)

    def GetMinimum(self, **kwargs):

        return self.minimum(**kwargs)

    def minimum(self, **kwargs):
    
        if not self:
            return () # positive infinity
        return min(hist.minimum(**kwargs) for hist in self)

    def Clone(self, newName = None):

        clone = HistStack(name = newName, title = self.GetTitle())
        clone.decorate(template_object = self)
        for hist in self:
            clone.Add(hist.Clone())
        return clone
    
    def SetLineColor(self, color):
        
        for hist in self:
            hist.SetLineColor(color)
        self.linecolor = convert_color(color, 'mpl')

    def SetLineStyle(self, style):
        
        for hist in self:
            hist.SetLineStyle(style)
        self.linestyle = linestyle(style, 'mpl')

    def SetFillColor(self, color):
        
        for hist in self:
            hist.SetFillColor(color)
        self.fillcolor = convert_color(color, 'mpl')

    def SetFillStyle(self, style):
        
        for hist in self:
            hist.SetFillStyle(style)
        self.fillstyle = fillstyle(style, 'mpl')

    def SetMarkerColor(self, color):
        
        for hist in self:
            hist.SetMarkerColor(color)
        self.markercolor = convert_color(color, 'mpl')

    def SetMarkerStyle(self, style):
        
<<<<<<< HEAD
        if markers.has_key(style):
            for hist in self:
                hist.SetFillStyle(markers[style])
            self.markerstyle = style
        elif style in markers.values():
            for hist in self:
                hist.SetFillStyle(style)
            self.markerstyle = style
        else:
            raise ValueError("Marker style %s not understood"% style)
=======
        for hist in self:
            hist.SetMarkerStyle(style)
        self.markerstyle = markerstyle(style, 'mpl')
>>>>>>> 092614b8
<|MERGE_RESOLUTION|>--- conflicted
+++ resolved
@@ -790,19 +790,6 @@
 
     def SetMarkerStyle(self, style):
         
-<<<<<<< HEAD
-        if markers.has_key(style):
-            for hist in self:
-                hist.SetFillStyle(markers[style])
-            self.markerstyle = style
-        elif style in markers.values():
-            for hist in self:
-                hist.SetFillStyle(style)
-            self.markerstyle = style
-        else:
-            raise ValueError("Marker style %s not understood"% style)
-=======
         for hist in self:
             hist.SetMarkerStyle(style)
-        self.markerstyle = markerstyle(style, 'mpl')
->>>>>>> 092614b8
+        self.markerstyle = markerstyle(style, 'mpl')